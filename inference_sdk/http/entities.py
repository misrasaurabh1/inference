--- conflicted
+++ resolved
@@ -119,11 +119,6 @@
             f"Model task {task_type} is not supported by API v1 client."
         )
 
-    def to_keypoints_detection_parameters(self) -> Dict[str, Any]:
-        parameters = self.to_object_detection_parameters()
-        parameters["keypoint_confidence"] = self.keypoint_confidence_threshold
-        return remove_empty_values(dictionary=parameters)
-
     def to_object_detection_parameters(self) -> Dict[str, Any]:
         parameters_specs = [
             ("disable_preproc_auto_orientation", "disable_preproc_auto_orient"),
@@ -141,26 +136,26 @@
             ("stroke_width", "visualization_stroke_width"),
             ("visualize_predictions", "visualize_predictions"),
             ("disable_active_learning", "disable_active_learning"),
-<<<<<<< HEAD
             ("active_learning_target_dataset", "active_learning_target_dataset"),
             ("active_learning_api_key", "active_learning_api_key"),
-=======
             ("source", "source"),
             ("source_info", "source_info"),
->>>>>>> 80c516a3
         ]
         return get_non_empty_attributes(
             source_object=self,
             specification=parameters_specs,
         )
 
+    def to_keypoints_detection_parameters(self) -> Dict[str, Any]:
+        parameters = self.to_object_detection_parameters()
+        parameters["keypoint_confidence"] = self.keypoint_confidence_threshold
+        return remove_empty_values(dictionary=parameters)
+
     def to_instance_segmentation_parameters(self) -> Dict[str, Any]:
         parameters = self.to_object_detection_parameters()
         parameters_specs = [
             ("mask_decode_mode", "mask_decode_mode"),
             ("tradeoff_factor", "tradeoff_factor"),
-            ("source", "source"),
-            ("source_info", "source_info"),
         ]
         for internal_name, external_name in parameters_specs:
             parameters[external_name] = getattr(self, internal_name)
@@ -176,13 +171,10 @@
             ("visualize_predictions", "visualize_predictions"),
             ("stroke_width", "visualization_stroke_width"),
             ("disable_active_learning", "disable_active_learning"),
-<<<<<<< HEAD
+            ("source", "source"),
+            ("source_info", "source_info"),
             ("active_learning_target_dataset", "active_learning_target_dataset"),
             ("active_learning_api_key", "active_learning_api_key"),
-=======
-            ("source", "source"),
-            ("source_info", "source_info"),
->>>>>>> 80c516a3
         ]
         return get_non_empty_attributes(
             source_object=self,
@@ -207,13 +199,10 @@
             ("disable_preproc_grayscale", "disable_preproc_grayscale"),
             ("disable_preproc_static_crop", "disable_preproc_static_crop"),
             ("disable_active_learning", "disable_active_learning"),
-<<<<<<< HEAD
             ("active_learning_target_dataset", "active_learning_target_dataset"),
             ("active_learning_api_key", "active_learning_api_key"),
-=======
             ("source", "source"),
             ("source_info", "source_info"),
->>>>>>> 80c516a3
         ]
         return get_non_empty_attributes(
             source_object=self,
