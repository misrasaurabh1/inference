from typing import List, Type

from inference.core.cache import cache
from inference.core.env import API_KEY, WORKFLOWS_STEP_EXECUTION_MODE
from inference.core.workflows.core_steps.analytics.line_counter.v1 import (
    LineCounterBlockV1,
)
from inference.core.workflows.core_steps.analytics.time_in_zone.v1 import (
    TimeInZoneBlockV1,
)
from inference.core.workflows.core_steps.classical_cv.camera_focus.v1 import (
    CameraFocusBlockV1,
)
from inference.core.workflows.core_steps.classical_cv.contours.v1 import (
    ImageContoursDetectionBlockV1,
)
from inference.core.workflows.core_steps.classical_cv.convert_grayscale.v1 import (
    ConvertGrayscaleBlockV1,
)
from inference.core.workflows.core_steps.classical_cv.dominant_color.v1 import (
    DominantColorBlockV1,
)
from inference.core.workflows.core_steps.classical_cv.image_blur.v1 import (
    ImageBlurBlockV1,
)
from inference.core.workflows.core_steps.classical_cv.image_preprocessing.v1 import (
    ImagePreprocessingBlockV1,
)
from inference.core.workflows.core_steps.classical_cv.pixel_color_count.v1 import (
    PixelationCountBlockV1,
)
from inference.core.workflows.core_steps.classical_cv.sift.v1 import SIFTBlockV1
from inference.core.workflows.core_steps.classical_cv.sift_comparison.v1 import (
    SIFTComparisonBlockV1,
)
from inference.core.workflows.core_steps.classical_cv.sift_comparison.v2 import (
    SIFTComparisonBlockV2,
)
from inference.core.workflows.core_steps.classical_cv.template_matching.v1 import (
    TemplateMatchingBlockV1,
)
from inference.core.workflows.core_steps.classical_cv.threshold.v1 import (
    ImageThresholdBlockV1,
)
from inference.core.workflows.core_steps.common.entities import StepExecutionMode
from inference.core.workflows.core_steps.flow_control.continue_if.v1 import (
    ContinueIfBlockV1,
)
from inference.core.workflows.core_steps.formatters.expression.v1 import (
    ExpressionBlockV1,
)
from inference.core.workflows.core_steps.formatters.first_non_empty_or_default.v1 import (
    FirstNonEmptyOrDefaultBlockV1,
)
from inference.core.workflows.core_steps.formatters.json_parser.v1 import (
    JSONParserBlockV1,
)
from inference.core.workflows.core_steps.formatters.property_definition.v1 import (
    PropertyDefinitionBlockV1,
)
from inference.core.workflows.core_steps.formatters.vlm_as_classifier.v1 import (
    VLMAsClassifierBlockV1,
)
from inference.core.workflows.core_steps.formatters.vlm_as_detector.v1 import (
    VLMAsDetectorBlockV1,
)
from inference.core.workflows.core_steps.fusion.detections_classes_replacement.v1 import (
    DetectionsClassesReplacementBlockV1,
)
from inference.core.workflows.core_steps.fusion.detections_consensus.v1 import (
    DetectionsConsensusBlockV1,
)
from inference.core.workflows.core_steps.fusion.detections_stitch.v1 import (
    DetectionsStitchBlockV1,
)
from inference.core.workflows.core_steps.fusion.dimension_collapse.v1 import (
    DimensionCollapseBlockV1,
)
from inference.core.workflows.core_steps.models.foundation.anthropic_claude.v1 import (
    AntropicClaudeBlockV1,
)
from inference.core.workflows.core_steps.models.foundation.clip_comparison.v1 import (
    ClipComparisonBlockV1,
)
from inference.core.workflows.core_steps.models.foundation.clip_comparison.v2 import (
    ClipComparisonBlockV2,
)
from inference.core.workflows.core_steps.models.foundation.cog_vlm.v1 import (
    CogVLMBlockV1,
)
from inference.core.workflows.core_steps.models.foundation.florence2.v1 import (
    Florence2BlockV1,
)
from inference.core.workflows.core_steps.models.foundation.google_gemini.v1 import (
    GoogleGeminiBlockV1,
)
from inference.core.workflows.core_steps.models.foundation.lmm.v1 import LMMBlockV1
from inference.core.workflows.core_steps.models.foundation.lmm_classifier.v1 import (
    LMMForClassificationBlockV1,
)
from inference.core.workflows.core_steps.models.foundation.ocr.v1 import OCRModelBlockV1
from inference.core.workflows.core_steps.models.foundation.openai.v1 import (
    OpenAIBlockV1,
)
from inference.core.workflows.core_steps.models.foundation.openai.v2 import (
    OpenAIBlockV2,
)
from inference.core.workflows.core_steps.models.foundation.segment_anything2.v1 import (
    SegmentAnything2BlockV1,
)
from inference.core.workflows.core_steps.models.foundation.stability_ai.inpainting.v1 import (
    StabilityAIInpaintingBlockV1,
)
from inference.core.workflows.core_steps.models.foundation.yolo_world.v1 import (
    YoloWorldModelBlockV1,
)
from inference.core.workflows.core_steps.models.roboflow.instance_segmentation.v1 import (
    RoboflowInstanceSegmentationModelBlockV1,
)
from inference.core.workflows.core_steps.models.roboflow.keypoint_detection.v1 import (
    RoboflowKeypointDetectionModelBlockV1,
)
from inference.core.workflows.core_steps.models.roboflow.multi_class_classification.v1 import (
    RoboflowClassificationModelBlockV1,
)
from inference.core.workflows.core_steps.models.roboflow.multi_label_classification.v1 import (
    RoboflowMultiLabelClassificationModelBlockV1,
)
from inference.core.workflows.core_steps.models.roboflow.object_detection.v1 import (
    RoboflowObjectDetectionModelBlockV1,
)
from inference.core.workflows.core_steps.models.third_party.barcode_detection.v1 import (
    BarcodeDetectorBlockV1,
)
from inference.core.workflows.core_steps.models.third_party.qr_code_detection.v1 import (
    QRCodeDetectorBlockV1,
)
from inference.core.workflows.core_steps.sinks.roboflow.custom_metadata.v1 import (
    RoboflowCustomMetadataBlockV1,
)
from inference.core.workflows.core_steps.sinks.roboflow.dataset_upload.v1 import (
    RoboflowDatasetUploadBlockV1,
)
from inference.core.workflows.core_steps.sinks.roboflow.dataset_upload.v2 import (
    RoboflowDatasetUploadBlockV2,
)
from inference.core.workflows.core_steps.transformations.absolute_static_crop.v1 import (
    AbsoluteStaticCropBlockV1,
)
from inference.core.workflows.core_steps.transformations.bounding_rect.v1 import (
    BoundingRectBlockV1,
)
from inference.core.workflows.core_steps.transformations.byte_tracker.v1 import (
    ByteTrackerBlockV1,
)
from inference.core.workflows.core_steps.transformations.detection_offset.v1 import (
    DetectionOffsetBlockV1,
)
from inference.core.workflows.core_steps.transformations.detections_filter.v1 import (
    DetectionsFilterBlockV1,
)
from inference.core.workflows.core_steps.transformations.detections_transformation.v1 import (
    DetectionsTransformationBlockV1,
)
from inference.core.workflows.core_steps.transformations.dynamic_crop.v1 import (
    DynamicCropBlockV1,
)
from inference.core.workflows.core_steps.transformations.dynamic_zones.v1 import (
    DynamicZonesBlockV1,
)
from inference.core.workflows.core_steps.transformations.image_slicer.v1 import (
    ImageSlicerBlockV1,
)
from inference.core.workflows.core_steps.transformations.perspective_correction.v1 import (
    PerspectiveCorrectionBlockV1,
)
from inference.core.workflows.core_steps.transformations.relative_static_crop.v1 import (
    RelativeStaticCropBlockV1,
)

# Visualizers
from inference.core.workflows.core_steps.visualizations.background_color.v1 import (
    BackgroundColorVisualizationBlockV1,
)
from inference.core.workflows.core_steps.visualizations.blur.v1 import (
    BlurVisualizationBlockV1,
)
from inference.core.workflows.core_steps.visualizations.bounding_box.v1 import (
    BoundingBoxVisualizationBlockV1,
)
from inference.core.workflows.core_steps.visualizations.circle.v1 import (
    CircleVisualizationBlockV1,
)
from inference.core.workflows.core_steps.visualizations.color.v1 import (
    ColorVisualizationBlockV1,
)
from inference.core.workflows.core_steps.visualizations.corner.v1 import (
    CornerVisualizationBlockV1,
)
from inference.core.workflows.core_steps.visualizations.crop.v1 import (
    CropVisualizationBlockV1,
)
from inference.core.workflows.core_steps.visualizations.dot.v1 import (
    DotVisualizationBlockV1,
)
from inference.core.workflows.core_steps.visualizations.ellipse.v1 import (
    EllipseVisualizationBlockV1,
)
from inference.core.workflows.core_steps.visualizations.halo.v1 import (
    HaloVisualizationBlockV1,
)
from inference.core.workflows.core_steps.visualizations.label.v1 import (
    LabelVisualizationBlockV1,
)
from inference.core.workflows.core_steps.visualizations.line_zone.v1 import (
    LineCounterZoneVisualizationBlockV1,
)
from inference.core.workflows.core_steps.visualizations.mask.v1 import (
    MaskVisualizationBlockV1,
)
from inference.core.workflows.core_steps.visualizations.pixelate.v1 import (
    PixelateVisualizationBlockV1,
)
from inference.core.workflows.core_steps.visualizations.polygon.v1 import (
    PolygonVisualizationBlockV1,
)
from inference.core.workflows.core_steps.visualizations.polygon_zone.v1 import (
    PolygonZoneVisualizationBlockV1,
)
from inference.core.workflows.core_steps.visualizations.triangle.v1 import (
    TriangleVisualizationBlockV1,
)
from inference.core.workflows.execution_engine.entities.types import (
    BAR_CODE_DETECTION_KIND,
    BOOLEAN_KIND,
    CLASSIFICATION_PREDICTION_KIND,
    CONTOURS_KIND,
    DETECTION_KIND,
    DICTIONARY_KIND,
    FLOAT_KIND,
    FLOAT_ZERO_TO_ONE_KIND,
    IMAGE_KEYPOINTS_KIND,
    IMAGE_KIND,
    IMAGE_METADATA_KIND,
    INSTANCE_SEGMENTATION_PREDICTION_KIND,
    INTEGER_KIND,
    KEYPOINT_DETECTION_PREDICTION_KIND,
    LANGUAGE_MODEL_OUTPUT_KIND,
    LIST_OF_VALUES_KIND,
    NUMPY_ARRAY_KIND,
    OBJECT_DETECTION_PREDICTION_KIND,
    PARENT_ID_KIND,
    POINT_KIND,
    PREDICTION_TYPE_KIND,
    QR_CODE_DETECTION_KIND,
    RGB_COLOR_KIND,
    ROBOFLOW_API_KEY_KIND,
    ROBOFLOW_MODEL_ID_KIND,
    ROBOFLOW_PROJECT_KIND,
    SERIALISED_PAYLOADS_KIND,
    STRING_KIND,
    TOP_CLASS_KIND,
    VIDEO_METADATA_KIND,
    WILDCARD_KIND,
    ZONE_KIND,
    Kind,
)
from inference.core.workflows.prototypes.block import WorkflowBlock

REGISTERED_INITIALIZERS = {
    "api_key": API_KEY,
    "cache": cache,
    "step_execution_mode": StepExecutionMode(WORKFLOWS_STEP_EXECUTION_MODE),
    "background_tasks": None,
    "thread_pool_executor": None,
}


def load_blocks() -> List[Type[WorkflowBlock]]:
    return [
        TimeInZoneBlockV1,
        BoundingRectBlockV1,
        SegmentAnything2BlockV1,
        DetectionsConsensusBlockV1,
        ClipComparisonBlockV1,
        LMMBlockV1,
        LMMForClassificationBlockV1,
        OpenAIBlockV1,
        CogVLMBlockV1,
        OCRModelBlockV1,
        YoloWorldModelBlockV1,
        RoboflowInstanceSegmentationModelBlockV1,
        RoboflowKeypointDetectionModelBlockV1,
        RoboflowClassificationModelBlockV1,
        RoboflowMultiLabelClassificationModelBlockV1,
        RoboflowObjectDetectionModelBlockV1,
        BarcodeDetectorBlockV1,
        QRCodeDetectorBlockV1,
        AbsoluteStaticCropBlockV1,
        DynamicCropBlockV1,
        DetectionsFilterBlockV1,
        DetectionOffsetBlockV1,
        ByteTrackerBlockV1,
        RelativeStaticCropBlockV1,
        DetectionsTransformationBlockV1,
        RoboflowDatasetUploadBlockV1,
        ContinueIfBlockV1,
        PerspectiveCorrectionBlockV1,
        DynamicZonesBlockV1,
        DetectionsClassesReplacementBlockV1,
        ExpressionBlockV1,
        PropertyDefinitionBlockV1,
        DimensionCollapseBlockV1,
        FirstNonEmptyOrDefaultBlockV1,
        BackgroundColorVisualizationBlockV1,
        BlurVisualizationBlockV1,
        BoundingBoxVisualizationBlockV1,
        CircleVisualizationBlockV1,
        ColorVisualizationBlockV1,
        CornerVisualizationBlockV1,
        CropVisualizationBlockV1,
        DotVisualizationBlockV1,
        EllipseVisualizationBlockV1,
        HaloVisualizationBlockV1,
        LabelVisualizationBlockV1,
        MaskVisualizationBlockV1,
        PixelateVisualizationBlockV1,
        PolygonVisualizationBlockV1,
        LineCounterZoneVisualizationBlockV1,
        TriangleVisualizationBlockV1,
        RoboflowCustomMetadataBlockV1,
        DetectionsStitchBlockV1,
        ImageSlicerBlockV1,
        DominantColorBlockV1,
        PixelationCountBlockV1,
        SIFTComparisonBlockV1,
        SIFTComparisonBlockV2,
        SIFTBlockV1,
        TemplateMatchingBlockV1,
        ImageBlurBlockV1,
        ConvertGrayscaleBlockV1,
        ImageThresholdBlockV1,
        ImageContoursDetectionBlockV1,
        ClipComparisonBlockV2,
        CameraFocusBlockV1,
        RoboflowDatasetUploadBlockV2,
        OpenAIBlockV2,
        JSONParserBlockV1,
        VLMAsClassifierBlockV1,
        GoogleGeminiBlockV1,
        VLMAsDetectorBlockV1,
        AntropicClaudeBlockV1,
        LineCounterBlockV1,
        PolygonZoneVisualizationBlockV1,
        Florence2BlockV1,
<<<<<<< HEAD
        ImagePreprocessingBlockV1,
=======
        StabilityAIInpaintingBlockV1,
>>>>>>> 1b4f6edc
    ]


def load_kinds() -> List[Kind]:
    return [
        WILDCARD_KIND,
        IMAGE_KIND,
        VIDEO_METADATA_KIND,
        ROBOFLOW_MODEL_ID_KIND,
        ROBOFLOW_PROJECT_KIND,
        ROBOFLOW_API_KEY_KIND,
        FLOAT_ZERO_TO_ONE_KIND,
        LIST_OF_VALUES_KIND,
        SERIALISED_PAYLOADS_KIND,
        BOOLEAN_KIND,
        INTEGER_KIND,
        STRING_KIND,
        TOP_CLASS_KIND,
        FLOAT_KIND,
        DICTIONARY_KIND,
        DETECTION_KIND,
        CLASSIFICATION_PREDICTION_KIND,
        POINT_KIND,
        ZONE_KIND,
        OBJECT_DETECTION_PREDICTION_KIND,
        INSTANCE_SEGMENTATION_PREDICTION_KIND,
        KEYPOINT_DETECTION_PREDICTION_KIND,
        RGB_COLOR_KIND,
        IMAGE_KEYPOINTS_KIND,
        CONTOURS_KIND,
        LANGUAGE_MODEL_OUTPUT_KIND,
        NUMPY_ARRAY_KIND,
        QR_CODE_DETECTION_KIND,
        BAR_CODE_DETECTION_KIND,
        PREDICTION_TYPE_KIND,
        PARENT_ID_KIND,
        IMAGE_METADATA_KIND,
    ]<|MERGE_RESOLUTION|>--- conflicted
+++ resolved
@@ -353,11 +353,8 @@
         LineCounterBlockV1,
         PolygonZoneVisualizationBlockV1,
         Florence2BlockV1,
-<<<<<<< HEAD
+        StabilityAIInpaintingBlockV1,
         ImagePreprocessingBlockV1,
-=======
-        StabilityAIInpaintingBlockV1,
->>>>>>> 1b4f6edc
     ]
 
 
