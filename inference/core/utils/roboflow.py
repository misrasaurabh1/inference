--- conflicted
+++ resolved
@@ -26,11 +26,8 @@
         "trocr",
         "yolo_world",
         "smolvlm2",
-<<<<<<< HEAD
+        "moondream2",
         "depth-anything-v2",
-=======
-        "moondream2",
->>>>>>> f5b3ef41
     }:
         return dataset_id, version_id
         
