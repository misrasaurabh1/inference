--- conflicted
+++ resolved
@@ -74,10 +74,6 @@
 except:
     pass
 
-<<<<<<< HEAD
-from inference.models.resnet import ResNetClassification
-=======
->>>>>>> 15d7436d
 from inference.models.vit import VitClassification
 from inference.models.yolact import YOLACT
 from inference.models.yolonas import YOLONASObjectDetection
