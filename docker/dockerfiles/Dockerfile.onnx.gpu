--- conflicted
+++ resolved
@@ -27,13 +27,9 @@
     -r requirements.http.txt \
     -r requirements.gpu.txt \
     -r requirements.waf.txt \
-<<<<<<< HEAD
     -r requirements.gaze.txt \
-    --upgrade
-=======
     --upgrade \
     && rm -rf ~/.cache/pip
->>>>>>> 4819c52e
 
 RUN pip3 uninstall pillow -y \
     && CC="cc -mavx2" pip3 install -U --force-reinstall pillow-simd \
